--- conflicted
+++ resolved
@@ -15,16 +15,14 @@
   // but can increase performance greatly if needed.
   "non_blocking": false,
 
-<<<<<<< HEAD
   // Determines whether GitGutter ignores whitespace in modified files.
   // Set "none" to ensure whitespace is considered in the diff
   // Set "all" to ignore all white space
   // Set "eol" to only ignore whitespace at the end of lines
-  "ignore_whitespace": "none"
-=======
+  "ignore_whitespace": "none",
+
   // Add --patience switch to git diff command. See
   // http://bramcohen.livejournal.com/73318.html for 
   // an example of why you might need this.
   "patience": true
->>>>>>> 9dcd9929
 }