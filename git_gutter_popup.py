--- conflicted
+++ resolved
@@ -1,10 +1,6 @@
-<<<<<<< HEAD
 import difflib
 import html
-=======
 from functools import partial
->>>>>>> ff33d242
-
 import sublime
 import sublime_plugin
 
@@ -32,14 +28,15 @@
 
     line = view.rowcol(point)[0] + 1
     git_handler.diff_line_change(line).then(
-        partial(_show_diff_popup_impl, view, point, flags))
-
-
-def _show_diff_popup_impl(view, point, flags, diff_info):
+        partial(_show_diff_popup_impl, view, highlight_diff, point, flags))
+
+
+def _show_diff_popup_impl(view, point, highlight_diff, flags, diff_info):
     (lines, start, size, meta) = diff_info
     if start == -1:
         return
 
+    line = view.rowcol(point)[0] + 1
     # extract the type of the hunk: removed, modified, (x)or added
     is_removed = size == 0
     is_modified = not is_removed and bool(lines)
@@ -90,8 +87,10 @@
                 "disable_hl_diff": False,
                 "enable_hl_diff": True
             }.get(href)
-            show_diff_popup(
-                view, point, git_handler, highlight_diff=do_diff, flags=0)
+            # show a diff popup with the same diff info
+            _show_diff_popup_impl(
+                view, point, highlight_diff=do_diff, flags=0,
+                diff_info=diff_info)
         elif href == "copy":
             sublime.set_clipboard("\n".join(lines))
             copy_message = "  ".join(l.strip() for l in lines)
@@ -103,7 +102,7 @@
             def show_new_popup():
                 if view.visible_region().contains(pt):
                     show_diff_popup(
-                        view, pt, git_handler, highlight_diff=highlight_diff,
+                        view, pt, highlight_diff=highlight_diff,
                         flags=0)
                 else:
                     sublime.set_timeout(show_new_popup, 10)
