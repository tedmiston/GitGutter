--- conflicted
+++ resolved
@@ -96,14 +96,9 @@
         regions = []
         for line in lines:
             position = self.view.text_point(line - 1, 0)
-<<<<<<< HEAD
             region = sublime.Region(position, position+1)
-            regions.append(region)
-=======
-            region = sublime.Region(position, position)
             if not self.is_region_protected(region):
                 regions.append(region)
->>>>>>> 8f8c2755
         return regions
 
     def lines_removed(self, lines):
